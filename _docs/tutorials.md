--- conflicted
+++ resolved
@@ -111,23 +111,19 @@
 
 ### Beginners and New to Caffe2
 
-<<<<<<< HEAD
 #### Converting Models from Caffe to Caffe2
 
 A tutorial for converting your old Caffe models or for any of the models found in the Caffe Model Zoo is provided in the following Jupyter notebook found at `docs/tutorials/Caffe_translator.ipynb` or you can browse and download them here:
 
-[Browse](../tutorials/Caffe_translator.ipynb) | [Download](../tutorials/Caffe_translator.ipynb)
+[Browse](https://github.com/caffe2/caffe2/blob/gh-pages-dev/tutorials/Caffe_translator.ipynb) | [Download](/tutorials/Caffe_translator.ipynb)
 
 #### Getting Models and Datasets
 
 Here you can find a tutorial with examples of downloading datasets and models from Caffe's original repository as well as use the new Caffe2 Model Downloader.
 
-[Browse](../tutorials/Getting_Models_and_Datasets.ipynb) | [Download](../tutorials/Getting_Models_and_Datasets.ipynb)
+[Browse](https://github.com/caffe2/caffe2/blob/gh-pages-dev/tutorials/Getting_Models_and_Datasets.ipynb) | [Download](../tutorials/Getting_Models_and_Datasets.ipynb)
 
 #### Basics of Caffe2 - Workspaces, Operators, and Nets
-=======
-[Browse](https://github.com/caffe2/caffe2/blob/gh-pages-dev/tutorials/basics.ipynb) | [Download](/tutorials/basics.ipynb)
->>>>>>> a0c8ed95
 
 This tutorial introduces a few basic Caffe2 components:
 
@@ -135,13 +131,9 @@
 * Operators
 * Nets
 
-[Browse](../tutorials/basics.ipynb) | [Download](../tutorials/basics.ipynb)
+[Browse](https://github.com/caffe2/caffe2/blob/gh-pages-dev/tutorials/basics.ipynb) | [Download](/tutorials/basics.ipynb)
 
-<<<<<<< HEAD
 #### Toy Regression - Plotting Lines & Random Data
-=======
-[Browse](https://github.com/caffe2/caffe2/blob/gh-pages-dev/tutorials/toy_regression.ipynb) | [Download](/tutorials/toy_regression.ipynb)
->>>>>>> a0c8ed95
 
 This tutorial shows how to use more Caffe2 features with simple linear regression as the theme.
 
@@ -150,13 +142,9 @@
 * automatically train the model
 * review stochastic gradient descent results and changes to your ground truth parameters as the network learned
 
-[Browse](../tutorials/toy_regression.ipynb) | [Download](../tutorials/toy_regression.ipynb)
+[Browse](https://github.com/caffe2/caffe2/blob/gh-pages-dev/tutorials/toy_regression.ipynb) | [Download](/tutorials/toy_regression.ipynb)
 
-<<<<<<< HEAD
 #### Image Pre-Processing Pipeline
-=======
-[Browse](/tutorials/MNIST.ipynb) | [Download](/tutorials/MNIST.ipynb)
->>>>>>> a0c8ed95
 
 Learn how to get your images ready for ingestion into pre-trained models or as test images against other datasets. From cell phones to web cams to new medical imagery you will want to consider your image ingestion pipeline and what conversions are necessary for both speed and accuracy during any kind of image classification.
 
@@ -166,17 +154,13 @@
 * RGB to BRG
 * image prep for Caffe2 ingestion
 
-<<<<<<< HEAD
-[Browse](../tutorials/Image_Pre-Processing_Pipeline.ipynb) | [Download](../tutorials/Image_Pre-Processing_Pipeline.ipynb)
-=======
-[Browse](https://github.com/caffe2/caffe2/blob/gh-pages-dev/tutorials/immediate.ipynb) | [Download](/tutorials/immediate.ipynb)
->>>>>>> a0c8ed95
+[Browse](https://github.com/caffe2/caffe2/blob/gh-pages-dev/tutorials/Image_Pre-Processing_Pipeline.ipynb) | [Download](../tutorials/Image_Pre-Processing_Pipeline.ipynb)
 
 #### Loading Pre-trained Models
 
 Take advantage of the Model Zoo and grab some pre-trained models and take them for a test drive. This tutorial has a set of different models that are ready to go and will show you the basic steps for prepping them and firing up your neural net. Then you can throw some images or other tests at them and see how they perform.
 
-[Browse](../tutorials/Loading_Pretrained_Models.ipynb) | [Download](../tutorials/Loading_Pretrained_Models.ipynb)
+[Browse](https://github.com/caffe2/caffe2/blob/gh-pages-dev/tutorials/Loading_Pretrained_Models.ipynb) | [Download](../tutorials/Loading_Pretrained_Models.ipynb)
 
 ### Creating a CNN from Scratch
 
@@ -184,7 +168,7 @@
 
 This tutorial creates a small convolutional neural network (CNN) that can identify handwriting. The train and test the CNN, we use handwriting imagery from the MNIST dataset. This is a collection of 60,000 images of 500 different people's handwriting that is used for training your CNN. Another set of 10,000 test images (different from the training images) is used to test the accuracy of the resulting CNN.
 
-[Browse](../tutorials/MNIST.ipynb) | [Download](../tutorials/MNIST.ipynb)
+[Browse](https://github.com/caffe2/caffe2/blob/gh-pages-dev/tutorials/MNIST.ipynb) | [Download](../tutorials/MNIST.ipynb)
 
 ### Advanced Topics
 
@@ -192,8 +176,8 @@
 
 Explores an experimental Caffe2 feature that allows you inspect intermediate outputs as you go. It will run corresponding operators as you write them.
 
-<<<<<<< HEAD
-[Browse](../tutorials/immediate.ipynb) | [Download](../tutorials/immediate.ipynb)
-=======
-[Browse](https://github.com/caffe2/caffe2/blob/gh-pages-dev/tutorials/Caffe_translator.ipynb) | [Download](/tutorials/Caffe_translator.ipynb)
->>>>>>> a0c8ed95
+[Browse](https://github.com/caffe2/caffe2/blob/gh-pages-dev/tutorials/immediate.ipynb) | [Download](/tutorials/immediate.ipynb)
+
+### Write Your Own Tutorial!
+
+Have a great tutorial that you've created or have some ideas? Let's chat about it. Create an [Issue](https://github.com/caffe2/caffe2/issues) and post a link to your tutorial or post your idea.